--- conflicted
+++ resolved
@@ -154,6 +154,25 @@
   return ret;
 }
 
+static void
+swapspace_start_on_job_completed (UDisksJob   *job,
+                                  gboolean     success,
+                                  const gchar *message,
+                                  gpointer     user_data)
+{
+  GDBusMethodInvocation *invocation = G_DBUS_METHOD_INVOCATION (user_data);
+  UDisksSwapspace *swapspace;
+  swapspace = UDISKS_SWAPSPACE (g_dbus_method_invocation_get_user_data (invocation));
+  if (success)
+    udisks_swapspace_complete_start (swapspace, invocation);
+  else
+    g_dbus_method_invocation_return_error (invocation,
+                                           UDISKS_ERROR,
+                                           UDISKS_ERROR_FAILED,
+                                           "Error activating swap: %s",
+                                           message);
+}
+
 static gboolean
 handle_start (UDisksSwapspace        *swapspace,
               GDBusMethodInvocation  *invocation,
@@ -161,19 +180,10 @@
 {
   UDisksObject *object;
   UDisksDaemon *daemon;
-<<<<<<< HEAD
   UDisksThreadedJob *job;
   GError *error = NULL;
-=======
-  UDisksBlock *block;
-  GError *error;
-  gchar *escaped_device = NULL;
->>>>>>> 56fcccac
   uid_t caller_uid;
   gid_t caller_gid;
-  gboolean success = FALSE;
-  gint status = 0;
-  gchar *out_message = NULL;
 
   object = udisks_daemon_util_dup_object (swapspace, &error);
   if (object == NULL)
@@ -212,7 +222,6 @@
                                                     invocation))
     goto out;
 
-<<<<<<< HEAD
   job = UDISKS_THREADED_JOB (udisks_daemon_launch_threaded_job (daemon,
                                                                 object,
                                                                 "swapspace-start",
@@ -230,59 +239,48 @@
   g_clear_object (&object);
   return TRUE;
 }
-=======
-  escaped_device = udisks_daemon_util_escape_and_quote (udisks_block_get_device (block));
-
-  success = udisks_daemon_launch_spawned_job_sync (daemon,
-                                                   object,
-                                                   "swapspace-start", caller_uid,
-                                                   NULL, /* cancellable */
-                                                   0,    /* uid_t run_as_uid */
-                                                   0,    /* uid_t run_as_euid */
-                                                   &status,
-                                                   &out_message,
-                                                   NULL, /* input_string */
-                                                   "swapon %s",
-                                                   escaped_device);
->>>>>>> 56fcccac
-
+
+
+static gboolean
+stop_job_func (UDisksThreadedJob  *job,
+               GCancellable       *cancellable,
+               gpointer            user_data,
+               GError            **error)
+{
+
+  UDisksObject *object = NULL;
+  UDisksBlock *block = NULL;
+  gchar *device = NULL;
+  gboolean ret = FALSE;
+
+  object = UDISKS_OBJECT (g_dbus_interface_get_object (G_DBUS_INTERFACE (user_data)));
+  block = udisks_object_get_block (object);
+  device = udisks_block_dup_device (block);
+
+  ret = bd_swap_swapoff (device, error);
+
+  g_object_unref (block);
+  g_free (device);
+  return ret;
+}
+
+static void
+swapspace_stop_on_job_completed (UDisksJob   *job,
+                                 gboolean     success,
+                                 const gchar *message,
+                                 gpointer     user_data)
+{
+  GDBusMethodInvocation *invocation = G_DBUS_METHOD_INVOCATION (user_data);
+  UDisksSwapspace *swapspace;
+  swapspace = UDISKS_SWAPSPACE (g_dbus_method_invocation_get_user_data (invocation));
   if (success)
     udisks_swapspace_complete_start (swapspace, invocation);
   else
     g_dbus_method_invocation_return_error (invocation,
                                            UDISKS_ERROR,
                                            UDISKS_ERROR_FAILED,
-                                           "Error activating swap: %s",
-                                           out_message);
- out:
-  g_free (escaped_device);
-  g_clear_object (&object);
-  g_free (out_message);
-  return TRUE;
-}
-
-
-static gboolean
-stop_job_func (UDisksThreadedJob  *job,
-               GCancellable       *cancellable,
-               gpointer            user_data,
-               GError            **error)
-{
-
-  UDisksObject *object = NULL;
-  UDisksBlock *block = NULL;
-  gchar *device = NULL;
-  gboolean ret = FALSE;
-
-  object = UDISKS_OBJECT (g_dbus_interface_get_object (G_DBUS_INTERFACE (user_data)));
-  block = udisks_object_get_block (object);
-  device = udisks_block_dup_device (block);
-
-  ret = bd_swap_swapoff (device, error);
-
-  g_object_unref (block);
-  g_free (device);
-  return ret;
+                                           "Error deactivating swap: %s",
+                                           message);
 }
 
 static gboolean
@@ -292,19 +290,9 @@
 {
   UDisksObject *object;
   UDisksDaemon *daemon;
-<<<<<<< HEAD
   UDisksThreadedJob *job;
   uid_t caller_uid;
   gid_t caller_gid;
-=======
-  UDisksBlock *block;
-  uid_t caller_uid;
-  gid_t caller_gid;
-  gchar *escaped_device = NULL;
-  gboolean success = FALSE;
-  gint status = 0;
-  gchar *out_message = NULL;
->>>>>>> 56fcccac
   GError *error = NULL;
 
   object = UDISKS_OBJECT (g_dbus_interface_get_object (G_DBUS_INTERFACE (swapspace)));
@@ -343,7 +331,6 @@
                                                     invocation))
     goto out;
 
-<<<<<<< HEAD
   job = UDISKS_THREADED_JOB (udisks_daemon_launch_threaded_job (daemon,
                                                                 object,
                                                                 "swapspace-stop",
@@ -359,32 +346,6 @@
                     invocation);
 
  out:
-=======
-  escaped_device = udisks_daemon_util_escape_and_quote (udisks_block_get_device (block));
-
-  success = udisks_daemon_launch_spawned_job_sync (daemon,
-                                                   object,
-                                                   "swapspace-stop", caller_uid,
-                                                   NULL, /* cancellable */
-                                                   0,    /* uid_t run_as_uid */
-                                                   0,    /* uid_t run_as_euid */
-                                                   &status,
-                                                   &out_message,
-                                                   NULL, /* input_string */
-                                                   "swapoff %s",
-                                                   escaped_device);
-  if (success)
-    udisks_swapspace_complete_start (swapspace, invocation);
-  else
-    g_dbus_method_invocation_return_error (invocation,
-                                           UDISKS_ERROR,
-                                           UDISKS_ERROR_FAILED,
-                                           "Error deactivating swap: %s",
-                                           out_message);
- out:
-  g_free (escaped_device);
-  g_free (out_message);
->>>>>>> 56fcccac
   return TRUE;
 }
 
